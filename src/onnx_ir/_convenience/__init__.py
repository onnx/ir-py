--- conflicted
+++ resolved
@@ -378,56 +378,19 @@
     graph_or_function.remove(old_nodes, safe=True)
 
 
-<<<<<<< HEAD
-def get_constant_tensor(value: _protocols.ValueProtocol) -> _protocols.TensorProtocol | None:
-=======
 def get_constant_tensor(
     value: _protocols.ValueProtocol, propagate_shape_type: bool = False
 ) -> _protocols.TensorProtocol | None:
->>>>>>> 4fec7af8
     """Get the constant tensor from a value, if it exists.
 
     Args:
         value: The value to get the constant tensor from.
-<<<<<<< HEAD
-=======
         propagate_shape_type: If True, the shape and type of the value will be
             propagated to the Value.
->>>>>>> 4fec7af8
 
     Returns:
         The constant tensor if it exists, otherwise None.
     """
-<<<<<<< HEAD
-    if value.const_value is not None:
-        return value.const_value
-    node = value.producer()
-    if node is None:
-        return None
-    if node.op_type != "Constant" or node.domain != "":
-        return None
-    if len(node.attributes) != 1:
-        return
-    attr_name, attr_value = next(iter(node.attributes.items()))
-    if len(node.outputs) != 1:
-        return
-    ir_value = node.outputs[0]
-
-    if attr_value is None or not isinstance(attr_value, _core.Attr):
-        return
-
-    if attr_name in {"value_float", "value_floats"}:
-        return _core.Tensor(np.array(attr_value.value, dtype=np.float32), name=ir_value.name)
-    elif attr_name in {"value_int", "value_ints"}:
-        return _core.Tensor(np.array(attr_value.value, dtype=np.int64), name=ir_value.name)
-    elif attr_name in {"value_string", "value_strings"}:
-        return _core.StringTensor(
-            np.array(attr_value.value, dtype=np.bytes_), name=ir_value.name
-        )
-    elif attr_name == "value":
-        return attr_value.as_tensor()
-    return None
-=======
     tensor = None
     if value.const_value is not None:
         tensor = value.const_value
@@ -467,5 +430,4 @@
         # Propagate the shape and type of the tensor to the value
         value.shape = tensor.shape  # type: ignore[assignment]
         value.dtype = tensor.type  # type: ignore[assignment]
-    return tensor
->>>>>>> 4fec7af8
+    return tensor